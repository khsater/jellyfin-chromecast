--- conflicted
+++ resolved
@@ -19,11 +19,7 @@
 } from './jellyfinActions';
 import { getDeviceProfile } from './deviceprofileBuilder';
 import { JellyfinApi } from './jellyfinApi';
-<<<<<<< HEAD
-import { PlaybackManager } from './playbackManager';
-=======
-import { playbackManager, PlaybackState } from './playbackManager';
->>>>>>> 5752403c
+import { PlaybackManager, PlaybackState } from './playbackManager';
 import { CommandHandler } from './commandHandler';
 import { getMaxBitrateSupport } from './codecSupportHelper';
 import { BaseItemDto } from '~/api/generated/models/base-item-dto';
@@ -164,9 +160,6 @@
 window.playerManager.addEventListener(
     cast.framework.events.EventType.PLAY,
     (): void => {
-<<<<<<< HEAD
-        play($scope);
-=======
         const playbackState = playbackMgr.playbackState;
 
         play(playbackState);
@@ -174,7 +167,6 @@
             playbackState,
             getReportingParams(playbackState)
         );
->>>>>>> 5752403c
     }
 );
 
@@ -484,20 +476,14 @@
         window.playerManager.getMediaInformation().customData.canClientSeek &&
         params == null
     ) {
-<<<<<<< HEAD
         window.playerManager.seek(ticksToSeconds(ticks));
-        reportPlaybackProgress($scope, getReportingParams($scope));
-=======
-        window.playerManager.seek(ticks / 10000000);
         reportPlaybackProgress(state, getReportingParams(state));
->>>>>>> 5752403c
 
         return Promise.resolve();
     }
 
     params = params || {};
 
-<<<<<<< HEAD
     // TODO Could be useful for garbage collection.
     //      It needs to predict if the server side transcode needs
     //      to restart.
@@ -510,86 +496,20 @@
     //    await stopActiveEncodings($scope.playSessionId);
     //}
 
-    return await PlaybackManager.playItemInternal($scope.item, {
+    // @ts-expect-error
+    return await PlaybackManager.playItemInternal(state.item, {
         audioStreamIndex:
             params.AudioStreamIndex == null
-                ? $scope.audioStreamIndex
+                ? state.audioStreamIndex
                 : params.AudioStreamIndex,
-        liveStreamId: $scope.liveStreamId,
-        mediaSourceId: $scope.mediaSourceId,
+        liveStreamId: state.liveStreamId,
+        mediaSourceId: state.mediaSourceId,
         startPositionTicks: ticks,
         subtitleStreamIndex:
             params.SubtitleStreamIndex == null
-                ? $scope.subtitleStreamIndex
+                ? state.subtitleStreamIndex
                 : params.SubtitleStreamIndex
     });
-=======
-    const playSessionId = state.playSessionId;
-    const liveStreamId = state.liveStreamId;
-
-    const item = state.item;
-    const maxBitrate = await getMaxBitrate();
-
-    const deviceProfile = getDeviceProfile({
-        bitrateSetting: maxBitrate,
-        enableHls: true
-    });
-    const audioStreamIndex =
-        params.AudioStreamIndex == null
-            ? state.audioStreamIndex
-            : params.AudioStreamIndex;
-    const subtitleStreamIndex =
-        params.SubtitleStreamIndex == null
-            ? state.subtitleStreamIndex
-            : params.SubtitleStreamIndex;
-
-    const playbackInformation = await getPlaybackInfo(
-        <BaseItemDto>item,
-        maxBitrate,
-        deviceProfile,
-        ticks,
-        state.mediaSourceId,
-        audioStreamIndex,
-        subtitleStreamIndex,
-        liveStreamId
-    );
-
-    if (!validatePlaybackInfoResult(playbackInformation)) {
-        return;
-    }
-
-    const mediaSource = playbackInformation.MediaSources[0];
-    const streamInfo = createStreamInfo(<BaseItemDto>item, mediaSource, ticks);
-
-    if (!streamInfo.url) {
-        showPlaybackInfoErrorMessage('NoCompatibleStream');
-
-        return;
-    }
-
-    const mediaInformation = createMediaInformation(
-        playSessionId,
-        <BaseItemDto>item,
-        streamInfo
-    );
-    const loadRequest = new cast.framework.messages.LoadRequestData();
-
-    loadRequest.media = mediaInformation;
-    loadRequest.autoplay = true;
-
-    // TODO something to do with HLS?
-    const requiresStoppingTranscoding = false;
-
-    if (requiresStoppingTranscoding) {
-        window.playerManager.pause();
-        await stopActiveEncodings(state);
-    }
-
-    window.playerManager.load(loadRequest);
-    window.playerManager.play();
-    state.subtitleStreamIndex = subtitleStreamIndex;
-    state.audioStreamIndex = audioStreamIndex;
->>>>>>> 5752403c
 }
 
 // Create a message handler for the custome namespace channel
