--- conflicted
+++ resolved
@@ -52,15 +52,12 @@
 import { AppStatus, ItemIndex } from '~/types/global';
 import { RepeatMode } from '~/api/generated';
 
-<<<<<<< HEAD
 export abstract class PlaybackManager {
     private static playerManager: framework.PlayerManager;
     private static activePlaylist: Array<BaseItemDto>;
     private static activePlaylistIndex: number;
 
-    static setPlayerManager(playerManager: framework.PlayerManager): void {
-=======
-    playbackState: PlaybackState = {
+    static playbackState: PlaybackState = {
         audioStreamIndex: null,
         canSeek: false,
         isChangingStream: false,
@@ -79,8 +76,7 @@
         subtitleStreamIndex: null
     };
 
-    constructor(playerManager: framework.PlayerManager) {
->>>>>>> 5752403c
+    static setPlayerManager(playerManager: framework.PlayerManager): void {
         // Parameters
         this.playerManager = playerManager;
 
@@ -192,19 +188,13 @@
         return await onStopPlayerBeforePlaybackDone(item, options);
     }
 
-<<<<<<< HEAD
     // Would set private, but some refactorings need to happen first.
     static async playItemInternal(
         item: BaseItemDto,
         options: any
     ): Promise<void> {
-        $scope.isChangingStream = false;
+        this.playbackState.isChangingStream = false;
         DocumentManager.setAppStatus(AppStatus.Loading);
-=======
-    async playItemInternal(item: BaseItemDto, options: any): Promise<void> {
-        this.playbackState.isChangingStream = false;
-        DocumentManager.setAppStatus('loading');
->>>>>>> 5752403c
 
         const maxBitrate = await getMaxBitrate();
         const deviceProfile = getDeviceProfile({
@@ -286,7 +276,6 @@
         loadRequestData.media = mediaInfo;
         loadRequestData.autoplay = true;
 
-<<<<<<< HEAD
         // If we should seek at the start, translate it
         // to seconds and give it to loadRequestData :)
         if (mediaInfo.customData.startPositionTicks > 0) {
@@ -294,42 +283,25 @@
                 ticksToSeconds(mediaInfo.customData.startPositionTicks);
         }
 
-        load($scope, mediaInfo.customData, item);
-        this.playerManager.load(loadRequestData);
-
-        console.log(`setting src to ${streamInfo.url}`);
-        $scope.PlaybackMediaSource = mediaSource;
-
-        $scope.mediaSource = mediaSource;
-        $scope.audioStreamIndex = streamInfo.audioStreamIndex;
-        $scope.subtitleStreamIndex = streamInfo.subtitleStreamIndex;
-
-        DocumentManager.setPlayerBackdrop(item);
-
-=======
         load(this, mediaInfo.customData, item);
         this.playerManager.load(loadRequestData);
 
         this.playbackState.PlaybackMediaSource = mediaSource;
 
-        console.log(`setting src to ${url}`);
+        console.log(`setting src to ${streamInfo.url}`);
         this.playbackState.mediaSource = mediaSource;
 
         DocumentManager.setPlayerBackdrop(item);
 
-        reportPlaybackStart(
-            this.playbackState,
-            getReportingParams(this.playbackState)
-        );
-
->>>>>>> 5752403c
+        this.playbackState.audioStreamIndex = streamInfo.audioStreamIndex;
+        this.playbackState.subtitleStreamIndex = streamInfo.subtitleStreamIndex;
+
         // We use false as we do not want to broadcast the new status yet
         // we will broadcast manually when the media has been loaded, this
         // is to be sure the duration has been updated in the media element
         this.playerManager.setMediaInformation(mediaInfo, false);
     }
 
-<<<<<<< HEAD
     /**
      * stop playback, as requested by the client
      */
@@ -344,30 +316,15 @@
      */
     static onStop(): void {
         if (this.getNextPlaybackItemInfo()) {
-            $scope.playNextItem = true;
+            this.playbackState.playNextItemBool = true;
         } else {
-            $scope.playNextItem = false;
-=======
-    stop(continuing = false): Promise<any> {
-        this.playbackState.playNextItemBool = continuing;
-        stop();
-
-        const reportingParams = getReportingParams(this.playbackState);
->>>>>>> 5752403c
+            this.playbackState.playNextItemBool = false;
 
             DocumentManager.setAppStatus(AppStatus.Waiting);
 
             stopPingInterval();
 
-<<<<<<< HEAD
             DocumentManager.startBackdropInterval();
-=======
-        if (reportingParams.ItemId) {
-            promise = reportPlaybackStopped(
-                this.playbackState,
-                reportingParams
-            );
->>>>>>> 5752403c
         }
     }
 
@@ -418,8 +375,8 @@
     /**
      * Attempt to clean the receiver state.
      */
-    resetPlaybackScope(): void {
-        DocumentManager.setAppStatus('waiting');
+    static resetPlaybackScope(): void {
+        DocumentManager.setAppStatus(AppStatus.Waiting);
 
         this.playbackState.startPositionTicks = 0;
         DocumentManager.setWaitingBackdrop(null, null);
